--- conflicted
+++ resolved
@@ -244,7 +244,7 @@
   Parser a
   -> Parser (List a)
 list k =
-  many1 k ||| valueParser Nil
+  list1 k ||| valueParser Nil
 
 -- | Return a parser that produces at least one value from the given parser then
 -- continues producing a list of values from the given parser (to ultimately produce a non-empty list).
@@ -263,15 +263,10 @@
 list1 ::
   Parser a
   -> Parser (List a)
-<<<<<<< HEAD
-many1 k =
+list1 k =
   flbindParser k (\k' ->
   flbindParser (list k) (\kk' ->
   valueParser (k' :. kk')))
-=======
-list1 =
-  error "todo"
->>>>>>> 58efdb88
 
 -- | Return a parser that produces a character but fails if
 --
@@ -355,7 +350,7 @@
 spaces1 ::
   Parser Chars
 spaces1 =
-  many1 space
+  list1 space
 
 -- | Return a parser that produces a lower-case character but fails if
 --
